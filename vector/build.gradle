apply plugin: 'com.android.library'
apply plugin: 'kotlin-android'
apply plugin: 'kotlin-android-extensions'
apply plugin: 'com.github.dcendents.android-maven'
apply plugin: 'kotlin-kapt'

group = "com.github.haroldadmin"

android {
    compileSdkVersion buildConfig.compileSdk

    defaultConfig {
        minSdkVersion buildConfig.minSdk
        targetSdkVersion buildConfig.targetSdk
        versionCode buildConfig.versionCode
        versionName buildConfig.versionName
        testInstrumentationRunner "androidx.test.runner.AndroidJUnitRunner"
        consumerProguardFiles 'consumer-rules.pro'
    }

    buildTypes {
        release {
            minifyEnabled false
            proguardFiles getDefaultProguardFile('proguard-android-optimize.txt'), 'proguard-rules.pro'
        }
    }
    compileOptions {
        sourceCompatibility 1.8
        targetCompatibility 1.8
    }
    kotlinOptions {
        jvmTarget = "1.8"
    }
}

dependencies {
    implementation fileTree(dir: 'libs', include: ['*.jar'])

    implementation libs.kotlinStdLib
    implementation libs.coroutinesCore
    implementation libs.coroutinesAndroid

    implementation libs.appCompat
<<<<<<< HEAD
    implementation libs.lifecycle
    implementation libs.vmSavedState
    implementation libs.ktxCore
    implementation libs.fragmentKtx
=======
    implementation libs.viewModel
    implementation libs.liveData
>>>>>>> 7a30275c

    testImplementation libs.junit
    testImplementation libs.coroutinesTest
    testImplementation libs.mockk

    androidTestImplementation libs.androidxTestCore
    androidTestImplementation libs.androidxTestExt
    androidTestImplementation libs.espressoCore
}<|MERGE_RESOLUTION|>--- conflicted
+++ resolved
@@ -41,15 +41,12 @@
     implementation libs.coroutinesAndroid
 
     implementation libs.appCompat
-<<<<<<< HEAD
     implementation libs.lifecycle
     implementation libs.vmSavedState
     implementation libs.ktxCore
     implementation libs.fragmentKtx
-=======
     implementation libs.viewModel
     implementation libs.liveData
->>>>>>> 7a30275c
 
     testImplementation libs.junit
     testImplementation libs.coroutinesTest
